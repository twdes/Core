--- conflicted
+++ resolved
@@ -77,11 +77,7 @@
   <ItemGroup>
     <Reference Include="Neo.Lua, Version=5.3.0.0, Culture=neutral, PublicKeyToken=fdb0cd4fe8a6e3b2, processorArchitecture=MSIL">
       <HintPath>..\..\..\packages\NeoLua.1.2.23\lib\portable-net45+netcore45+wpa81+MonoAndroid1+MonoTouch1\Neo.Lua.dll</HintPath>
-<<<<<<< HEAD
-    </Reference>
-=======
 		</Reference>
->>>>>>> 3a444f23
   </ItemGroup>
   <Import Project="$(MSBuildExtensionsPath32)\Microsoft\Portable\$(TargetFrameworkVersion)\Microsoft.Portable.CSharp.targets" />
   <!-- To modify your build process, add your task inside one of the targets below and uncomment it. 
